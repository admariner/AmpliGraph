--- conflicted
+++ resolved
@@ -14,19 +14,13 @@
 
 """
 
-<<<<<<< HEAD
-from .models import EmbeddingModel, TransE, DistMult, ComplEx, HolE, RandomBaseline, MODEL_REGISTRY, \
-    set_entity_threshold, reset_entity_threshold
-from .convkb import ConvKB
-=======
 from .models.EmbeddingModel import EmbeddingModel, MODEL_REGISTRY, set_entity_threshold, reset_entity_threshold
 from .models.TransE import TransE
 from .models.DistMult import DistMult
 from .models.ComplEx import ComplEx
 from .models.HolE import HolE
 from .models.RandomBaseline import RandomBaseline
-
->>>>>>> ce27b043
+from .models.ConvKB import ConvKB
 from .loss_functions import Loss, AbsoluteMarginLoss, SelfAdversarialLoss, NLLLoss, PairwiseLoss,\
     NLLMulticlass, LOSS_REGISTRY
 from .regularizers import Regularizer, LPRegularizer, REGULARIZER_REGISTRY
