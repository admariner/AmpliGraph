import tensorflow as tf
import abc

LOSS_REGISTRY = {}


def register_loss(name, external_params=[], class_params= {'require_same_size_pos_neg' : True,}):
    def insert_in_registry(class_handle):
        LOSS_REGISTRY[name] = class_handle
        class_handle.name = name
        LOSS_REGISTRY[name].external_params = external_params
        LOSS_REGISTRY[name].class_params = class_params
        return class_handle
        
    return insert_in_registry


class Loss(abc.ABC):
    """Abstract class for loss function.
    """
    
    name = ""
    external_params = []
    class_params = {}
    
<<<<<<< HEAD
    def __init__(self, eta, hyperparam_dict):
=======
    def __init__(self, eta, hyperparam_dict, verbose=False):
>>>>>>> e6a7a3cd
        """Initialize Loss

        Parameters
        ----------
        eta: int
            number of negatives
        hyperparam_dict : dict
            dictionary of hyperparams for the loss
        """
        self._loss_parameters = {}
        self._dependencies = []
        
        #perform check to see if all the required external hyperparams are passed
        try:
            self._loss_parameters['eta'] = eta
            self._init_hyperparams(hyperparam_dict)
<<<<<<< HEAD
            print('------ Loss-----')
            print('Name:', self.name)
            print('Parameters:')
            for key in self._loss_parameters.keys():
                print("  ", key, ": ", self._loss_parameters[key])
=======
            if verbose:
                print('------ Loss-----')
                print('Name:', self.name)
                print('Parameters:')
                for key in self._loss_parameters.keys():
                    print("  ", key, ": ", self._loss_parameters[key])
>>>>>>> e6a7a3cd
            
        except KeyError:
            raise Exception('Some of the hyperparams for loss were not passed to the loss function')
            
    def get_state(self, param_name):
        """Get the state value

        Parameters
        ----------
        param_name : string
            name of the state for which one wants to query the value
        Returns
        -------
        param_value:
            the value of the corresponding state
        """
        try:
            param_value = LOSS_REGISTRY[self.name].class_params.get(param_name)
            return param_value
        except KeyError:
             raise Exception('Invald Key')

    def _init_hyperparams(self, hyperparam_dict):
        """ Verifies and stores the hyperparams needed by the algorithm
        
        Parameters
        ----------
        hyperparam_dict : dictionary
            Consists of key value pairs. The Loss will check the keys to get the corresponding params
        """
        NotImplementedError("This function is a placeholder in an abstract class")
        
    def _inputs_check(self, scores_pos, scores_neg):
        """ Creates any dependencies that need to be checked before performing loss computations
        
        Parameters
        ----------
        scores_pos : tf.Tensor
            A tensor of scores assigned to positive statements.
        scores_neg : tf.Tensor
            A tensor of scores assigned to negative statements.
        """
        self._dependencies = []
        if LOSS_REGISTRY[self.name].class_params['require_same_size_pos_neg'] and self._loss_parameters['eta']!=1:
             self._dependencies.append(tf.Assert(tf.equal(tf.shape(scores_pos)[0] ,tf.shape(scores_neg)[0]), [tf.shape(scores_pos)[0], tf.shape(scores_neg)[0]]))
        

        
    def _apply(self, scores_pos, scores_neg):
        """ Apply the loss function. Every inherited class must implement this function. (All the TF code must go in this function.)
        
        Parameters
        ----------
        scores_pos : tf.Tensor
            A tensor of scores assigned to positive statements.
        scores_neg : tf.Tensor
            A tensor of scores assigned to negative statements.
        
        Returns
        -------
        loss : float
            The loss value that must be minimized.
        """
        NotImplementedError("This function is a placeholder in an abstract class")
        
    def apply(self, scores_pos, scores_neg):
        """ Interface to external world. This function does the input checks, preprocesses input and finally applies loss fn.
        Parameters
        ----------
        scores_pos : tf.Tensor
            A tensor of scores assigned to positive statements.
        scores_neg : tf.Tensor
            A tensor of scores assigned to negative statements.
        
        Returns
        -------
        loss : float
            The loss value that must be minimized.
        """
        self._inputs_check(scores_pos, scores_neg)
        with tf.control_dependencies(self._dependencies):
            loss = self._apply(scores_pos, scores_neg)
        return loss

@register_loss("pairwise", ['margin'])
class PairwiseLoss(Loss):
    """Pairwise, max-margin loss.

     Introduced in :cite:`bordes2013translating`.

    .. math::

        \mathcal{L}(\Theta) = \sum_{t^+ \in \mathcal{G}}\sum_{t^- \in \mathcal{C}}max(0, [\gamma + f_{model}(t^-;\Theta) - f_{model}(t^+;\Theta)])

    where :math:`\gamma` is the margin, :math:`\mathcal{G}` is the set of positives,
    :math:`\mathcal{C}` is the set of corruptions, :math:`f_{model}(t;\Theta)` is the model-specific scoring function.

    """
    
<<<<<<< HEAD
    def __init__(self, eta, hyperparam_dict):
        super().__init__(eta,  hyperparam_dict)
=======
    def __init__(self, eta, hyperparam_dict, verbose=False):
        super().__init__(eta,  hyperparam_dict, verbose)
>>>>>>> e6a7a3cd
        
    def _init_hyperparams(self, hyperparam_dict):
        """ Verifies and stores the hyperparams needed by the algorithm
        
        Parameters
        ----------
        hyperparam_dict : dictionary
            Consists of key value pairs. The Loss will check the keys to get the corresponding params('margin')
        """
        self._loss_parameters['margin'] = hyperparam_dict.get('margin', 1)
        
            
    def _apply(self, scores_pos, scores_neg):
        margin = tf.constant(self._loss_parameters['margin'], dtype=tf.float32, name='margin')
        loss = tf.reduce_sum(tf.maximum(margin- scores_pos + scores_neg, 0))
        return loss
    

@register_loss("nll")        
class NLLLoss(Loss):
    """Negative log-likelihood loss.

    As described in :cite:`trouillon2016complex`.

    .. math::

        \mathcal{L}(\Theta) = \sum_{t \in \mathcal{G} \cup \mathcal{C}}log(1 + exp(-yf_{model}(t;\Theta)))

    where :math:`y` is the label of the statement :math:` \in [-1, 1]`, :math:`\mathcal{G}` is the set of positives,
    :math:`\mathcal{C}` is the set of corruptions, :math:`f_{model}(t;\Theta)` is the model-specific scoring function.

    """
<<<<<<< HEAD
    def __init__(self, eta, hyperparam_dict):
        super().__init__(eta, hyperparam_dict)
=======
    def __init__(self, eta, hyperparam_dict, verbose=False):
        super().__init__(eta, hyperparam_dict, verbose)
>>>>>>> e6a7a3cd
        
    
    def _init_hyperparams(self, hyperparam_dict):
        """ Verifies and stores the hyperparams needed by the algorithm
        
        Parameters
        ----------
        hyperparam_dict : dictionary
            Consists of key value pairs. The Loss will check the keys to get the corresponding params
        """
        return
        
    def _apply(self, scores_pos, scores_neg):
        """ Apply the loss function
        Parameters
        ----------
        scores_pos : tf.Tensor, shape [n, 1]
            A tensor of scores assigned to positive statements.
        scores_neg : tf.Tensor, shape [n, 1]
            A tensor of scores assigned to negative statements.

        Returns
        -------
        loss : float
            The loss value that must be minimized.

        """
        scores = tf.concat([-scores_pos, scores_neg], 0)
        return tf.reduce_sum(tf.log(1 + tf.exp(scores)))

    
@register_loss("absolute_margin", ['margin'] )      
class AbsoluteMarginLoss(Loss):
    """Absolute margin , max-margin loss.

        Introduced in :cite:`Hamaguchi2017`.

       .. math::

           \mathcal{L}(\Theta) = \sum_{t^+ \in \mathcal{G}}\sum_{t^- \in \mathcal{C}} f_{model}(t^-;\Theta) - max(0, [\gamma - f_{model}(t^+;\Theta)])

       where :math:`\gamma` is the margin, :math:`\mathcal{G}` is the set of positives,
       :math:`\mathcal{C}` is the set of corruptions, :math:`f_{model}(t;\Theta)` is the model-specific scoring function.
    """
    
<<<<<<< HEAD
    def __init__(self, eta, hyperparam_dict):
        super().__init__(eta, hyperparam_dict)
=======
    def __init__(self, eta, hyperparam_dict, verbose=False):
        super().__init__(eta, hyperparam_dict, verbose)
>>>>>>> e6a7a3cd
        
    def _init_hyperparams(self, hyperparam_dict):
        """ Verifies and stores the hyperparams needed by the algorithm
        
        Parameters
        ----------
        hyperparam_dict : dictionary
            Consists of key value pairs. The Loss will check the keys to get the corresponding params('margin')
        """
        self._loss_parameters['margin'] =hyperparam_dict.get('margin', 1)
        
    
    def _apply(self, scores_pos, scores_neg):
        """ Apply the loss function
        Parameters
        ----------
        scores_pos : tf.Tensor, shape [n, 1]
           A tensor of scores assigned to positive statements.
        scores_neg : tf.Tensor, shape [n, 1]
           A tensor of scores assigned to negative statements.

        Returns
        -------
        loss : float
           The loss value that must be minimized.

        """
        margin =  tf.constant(self._loss_parameters['margin'], dtype=tf.float32, name='margin')
        loss = tf.reduce_sum(scores_neg + tf.maximum(margin - scores_pos, 0))
        return loss
    

@register_loss("self_adverserial", ['margin', 'alpha'], {'require_same_size_pos_neg':False})      
class SelfAdverserialLoss(Loss):
    """Self adverserial sampling loss

        Introduced in :cite:`rotatE`.

       .. math::

           \mathcal{L} = -log \sigma(\gamma - d_r (h,t)) - \sum_{i=1}^{n} p(h_{i}^{'} ,r,t_{i}^{'} ) log \sigma(d_r (h_{i}^{'},t_{i}^{'}) - \gamma)

       where :math:`\gamma` is the margin, and p(h_{i}^{'} ,r,t_{i}^{'} ) is the sampling proportion
    """
<<<<<<< HEAD
    def __init__(self, eta, hyperparam_dict):
        super().__init__(eta, hyperparam_dict)
=======
    def __init__(self, eta, hyperparam_dict, verbose=False):
        super().__init__(eta, hyperparam_dict, verbose)
>>>>>>> e6a7a3cd
    
    def _init_hyperparams(self, hyperparam_dict):
        """ Verifies and stores the hyperparams needed by the algorithm
        
        Parameters
        ----------
        hyperparam_dict : dictionary
            Consists of key value pairs. The Loss will check the keys to get the corresponding params('margin')
        """
        self._loss_parameters['margin'] = hyperparam_dict.get('margin', 3)
        self._loss_parameters['alpha'] = hyperparam_dict.get('alpha', 0.5)
        
    
    
    def _apply(self, scores_pos, scores_neg):
        """ Apply the loss function
       Parameters
       ----------
       scores_pos : tf.Tensor, shape [n, 1]
           A tensor of scores assigned to positive statements.
       scores_neg : tf.Tensor, shape [n*negative_count, 1]
           A tensor of scores assigned to negative statements.

       Returns
       -------
       loss : float
           The loss value that must be minimized.

       """
        margin = tf.constant(self._loss_parameters['margin'], dtype=tf.float32, name='margin')
        alpha = tf.constant(self._loss_parameters['alpha'], dtype=tf.float32, name='alpha')
    
        #Compute p(neg_samples) based on eq 4
        scores_neg_reshaped = tf.reshape(scores_neg, [self._loss_parameters['eta'], tf.shape(scores_pos)[0]])
        p_neg = tf.nn.softmax(alpha * scores_neg_reshaped, axis = 0)

        #Compute Loss based on eg 5
        loss = tf.reduce_sum(-tf.log( tf.nn.sigmoid(margin -  tf.negative(scores_pos)) )) - \
                                tf.reduce_sum(tf.multiply(p_neg, \
                                                          tf.log( tf.nn.sigmoid( tf.negative(scores_neg_reshaped) - margin)) ))
<<<<<<< HEAD
        return loss
=======
        return loss
>>>>>>> e6a7a3cd
<|MERGE_RESOLUTION|>--- conflicted
+++ resolved
@@ -23,11 +23,7 @@
     external_params = []
     class_params = {}
     
-<<<<<<< HEAD
-    def __init__(self, eta, hyperparam_dict):
-=======
-    def __init__(self, eta, hyperparam_dict, verbose=False):
->>>>>>> e6a7a3cd
+   def __init__(self, eta, hyperparam_dict, verbose=False):
         """Initialize Loss
 
         Parameters
@@ -44,20 +40,12 @@
         try:
             self._loss_parameters['eta'] = eta
             self._init_hyperparams(hyperparam_dict)
-<<<<<<< HEAD
-            print('------ Loss-----')
-            print('Name:', self.name)
-            print('Parameters:')
-            for key in self._loss_parameters.keys():
-                print("  ", key, ": ", self._loss_parameters[key])
-=======
             if verbose:
                 print('------ Loss-----')
                 print('Name:', self.name)
                 print('Parameters:')
                 for key in self._loss_parameters.keys():
                     print("  ", key, ": ", self._loss_parameters[key])
->>>>>>> e6a7a3cd
             
         except KeyError:
             raise Exception('Some of the hyperparams for loss were not passed to the loss function')
@@ -157,13 +145,8 @@
 
     """
     
-<<<<<<< HEAD
-    def __init__(self, eta, hyperparam_dict):
-        super().__init__(eta,  hyperparam_dict)
-=======
-    def __init__(self, eta, hyperparam_dict, verbose=False):
+   def __init__(self, eta, hyperparam_dict, verbose=False):
         super().__init__(eta,  hyperparam_dict, verbose)
->>>>>>> e6a7a3cd
         
     def _init_hyperparams(self, hyperparam_dict):
         """ Verifies and stores the hyperparams needed by the algorithm
@@ -196,14 +179,8 @@
     :math:`\mathcal{C}` is the set of corruptions, :math:`f_{model}(t;\Theta)` is the model-specific scoring function.
 
     """
-<<<<<<< HEAD
-    def __init__(self, eta, hyperparam_dict):
-        super().__init__(eta, hyperparam_dict)
-=======
-    def __init__(self, eta, hyperparam_dict, verbose=False):
+   def __init__(self, eta, hyperparam_dict, verbose=False):
         super().__init__(eta, hyperparam_dict, verbose)
->>>>>>> e6a7a3cd
-        
     
     def _init_hyperparams(self, hyperparam_dict):
         """ Verifies and stores the hyperparams needed by the algorithm
@@ -248,13 +225,8 @@
        :math:`\mathcal{C}` is the set of corruptions, :math:`f_{model}(t;\Theta)` is the model-specific scoring function.
     """
     
-<<<<<<< HEAD
-    def __init__(self, eta, hyperparam_dict):
-        super().__init__(eta, hyperparam_dict)
-=======
-    def __init__(self, eta, hyperparam_dict, verbose=False):
+   def __init__(self, eta, hyperparam_dict, verbose=False):
         super().__init__(eta, hyperparam_dict, verbose)
->>>>>>> e6a7a3cd
         
     def _init_hyperparams(self, hyperparam_dict):
         """ Verifies and stores the hyperparams needed by the algorithm
@@ -299,13 +271,8 @@
 
        where :math:`\gamma` is the margin, and p(h_{i}^{'} ,r,t_{i}^{'} ) is the sampling proportion
     """
-<<<<<<< HEAD
-    def __init__(self, eta, hyperparam_dict):
-        super().__init__(eta, hyperparam_dict)
-=======
-    def __init__(self, eta, hyperparam_dict, verbose=False):
+   def __init__(self, eta, hyperparam_dict, verbose=False):
         super().__init__(eta, hyperparam_dict, verbose)
->>>>>>> e6a7a3cd
     
     def _init_hyperparams(self, hyperparam_dict):
         """ Verifies and stores the hyperparams needed by the algorithm
@@ -341,13 +308,8 @@
         #Compute p(neg_samples) based on eq 4
         scores_neg_reshaped = tf.reshape(scores_neg, [self._loss_parameters['eta'], tf.shape(scores_pos)[0]])
         p_neg = tf.nn.softmax(alpha * scores_neg_reshaped, axis = 0)
-
         #Compute Loss based on eg 5
         loss = tf.reduce_sum(-tf.log( tf.nn.sigmoid(margin -  tf.negative(scores_pos)) )) - \
                                 tf.reduce_sum(tf.multiply(p_neg, \
                                                           tf.log( tf.nn.sigmoid( tf.negative(scores_neg_reshaped) - margin)) ))
-<<<<<<< HEAD
-        return loss
-=======
-        return loss
->>>>>>> e6a7a3cd
+        return loss