--- conflicted
+++ resolved
@@ -272,22 +272,26 @@
         focusE_numeric_edge_values: ndarray, shape [n]
             .. _focuse_transe:
 
-            Numeric values associated with links. 
-            Semantically, the numeric value can signify importance, uncertainity, significance, confidence, etc.
-            If the numeric value is unknown pass a `NaN` value. The model will uniformly randomly assign a numeric value.
-            One can also think about assigning numeric values by looking at the distribution of it per predicate.
-<<<<<<< HEAD
+            If processing a knowledge graph with numeric values associated with links, this is the vector of such
+            numbers. Passing this argument will activate the the :ref:`FocusE layer <edge-literals>`
+            :cite:`pai2021learning`.
+            Semantically, numeric values can signify importance, uncertainity, significance, confidence, etc.
+            Values can be any number, and will be automatically normalised to the [0, 1] range, on a
+            predicate-specific basis.
+            If the numeric value is unknown pass a ``np.NaN`` value.
+            The model will uniformly randomly assign a numeric value.
 
             .. note::
 
-                Example of processing edges with numeric literals: ::
+                The following toy example shows how to enable the FocusE layer
+                to process edges with numeric literals: ::
 
                     import numpy as np
                     from ampligraph.latent_features import TransE
                     model = TransE(batches_count=1, seed=555, epochs=20,
                                    k=10, loss='pairwise',
                                    loss_params={'margin':5})
-                    X = np.array([['a', 'y', 'b']
+                    X = np.array([['a', 'y', 'b'],
                                   ['b', 'y', 'a'],
                                   ['a', 'y', 'c'],
                                   ['c', 'y', 'a'],
@@ -301,18 +305,14 @@
                     # normalised to the [0, 1] range, on a
                     # predicate-specific basis.
                     X_edge_values = np.array([5.34, -1.75, 0.33, 5.12,
-                                              NaN, 3.17, 2.76, 0.41])
+                                              np.nan, 3.17, 2.76, 0.41])
 
                     model.fit(X, focusE_numeric_edge_values=X_edge_values)
-            
-=======
  
         tensorboard_logs_path: str or None
             Path to store tensorboard logs, e.g. average training loss tracking per epoch (default: ``None`` indicating
             no logs will be collected). When provided it will create a folder under provided path and save tensorboard 
             files there. To then view the loss in the terminal run: ``tensorboard --logdir <tensorboard_logs_path>``.
-           
->>>>>>> b37222ec
         """
         super().fit(X, early_stopping, early_stopping_params, focusE_numeric_edge_values,
                     tensorboard_logs_path=tensorboard_logs_path)
