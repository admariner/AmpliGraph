--- conflicted
+++ resolved
@@ -15,16 +15,7 @@
 import tensorflow as tf
 
 from ..evaluation import mrr_score, hits_at_n_score, mr_score
-<<<<<<< HEAD
-=======
-import itertools
-import tensorflow as tf
-import logging
-# import psycopg2
-# from psycopg2.extras import execute_values
-
 from ..datasets import AmpligraphDatasetAdapter, NumpyDatasetAdapter
->>>>>>> 666ee16d
 
 logger = logging.getLogger(__name__)
 logger.setLevel(logging.DEBUG)
@@ -209,16 +200,8 @@
     Returns
     -------
     out : Tensor, shape [n, 3]
-<<<<<<< HEAD
-        An array of corruptions for the triples for X.
-
-    out_prime : Tensor, shape [n, 3]
-        An array of product of prime numbers associated with corruption triples or None
-        based on filtered or non filtered version.
-=======
         An array of corruptions for the triples for x.
->>>>>>> 666ee16d
-
+        
     """
 
     logger.debug('Generating corruptions for evaluation.')
