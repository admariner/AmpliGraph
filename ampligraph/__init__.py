<<<<<<< HEAD
# Copyright 2019-2021 The AmpliGraph Authors. All Rights Reserved.
=======
# Copyright 2019-2023 The AmpliGraph Authors. All Rights Reserved.
>>>>>>> 95c0f718
#
# This file is Licensed under the Apache License, Version 2.0.0.
# A copy of the Licence is available in LICENCE, or at:
#
#     http://www.apache.org/licenses/LICENSE-2.0
#
"""AmpliGraph is a library for relational learning on knowledge graphs."""
import logging.config

import pkg_resources
import tensorflow as tf

tf.compat.v1.logging.set_verbosity(tf.compat.v1.logging.ERROR)

<<<<<<< HEAD
__version__ = '1.4.0'
=======
__version__ = '2.0.0'
>>>>>>> 95c0f718
__all__ = ['datasets', 'latent_features', 'discovery', 'evaluation', 'utils']

logging.config.fileConfig(
    pkg_resources.resource_filename(__name__, "logger.conf"),
    disable_existing_loggers=False,
)<|MERGE_RESOLUTION|>--- conflicted
+++ resolved
@@ -1,8 +1,4 @@
-<<<<<<< HEAD
-# Copyright 2019-2021 The AmpliGraph Authors. All Rights Reserved.
-=======
 # Copyright 2019-2023 The AmpliGraph Authors. All Rights Reserved.
->>>>>>> 95c0f718
 #
 # This file is Licensed under the Apache License, Version 2.0.0.
 # A copy of the Licence is available in LICENCE, or at:
@@ -17,11 +13,7 @@
 
 tf.compat.v1.logging.set_verbosity(tf.compat.v1.logging.ERROR)
 
-<<<<<<< HEAD
-__version__ = '1.4.0'
-=======
 __version__ = '2.0.0'
->>>>>>> 95c0f718
 __all__ = ['datasets', 'latent_features', 'discovery', 'evaluation', 'utils']
 
 logging.config.fileConfig(
