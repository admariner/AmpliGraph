import pandas as pd
import os
import numpy as np
import logging

AMPLIGRAPH_DATA_HOME = os.environ['AMPLIGRAPH_DATA_HOME']

logger = logging.getLogger(__name__)
logger.setLevel(logging.DEBUG)

def load_from_csv(folder_name, file_name, sep='\t', header=None):
    """Load a csv file

        Loads a knowledge graph serialized in a csv file as:

        .. code-block:: text

           subj1    relationX   obj1
           subj1    relationY   obj2
           subj3    relationZ   obj2
           subj4    relationY   obj2
           ...


        .. note::
            Duplicates are filtered.

    Parameters
    ----------
    folder_name: str
        base folder within AMPLIGRAPH_DATA_HOME where the file is stored.
    file_name : str
        file name
    sep : str
        The subject-predicate-object separator (default \t).
    header : int, None
        The row of the header of the csv file. Same as pandas.read_csv header param.

    Returns
    -------
        triples : ndarray , shape [n, 3]
            the actual triples of the file.

    Examples
    --------
    >>> from ampligraph.datasets import load_from_csv
    >>> X = load_from_csv('folder', 'dataset.csv', sep=',')
    >>> X[:3]
    array([['a', 'y', 'b'],
           ['b', 'y', 'a'],
           ['a', 'y', 'c']],
          dtype='<U1')





    """

    logger.debug('Loading data from {}.'.format(file_name))
    df = pd.read_csv(os.path.join(AMPLIGRAPH_DATA_HOME, folder_name, file_name),
                     sep=sep,
                     header=header,
                     names=None,
                     dtype=str)
    logger.debug('Dropping duplicates.')
    df = df.drop_duplicates()
    return df.as_matrix()


def load_wn11():
    """Load the WN11 Dataset
        
        The dataset is divided in three splits:

        - ``train``
        - ``valid``
        - ``test``

    .. note:: The function filters duplicates.
        :cite:`Hamaguchi2017` reports unfiltered numbers.

    Returns
    -------

    splits : dict
        The dataset splits: {'train': train, 'valid': valid, 'test': test}. Each split is an ndarray of shape [n, 3].

    Examples
    --------
    >>> from ampligraph.datasets import load_wn11
    >>> X = load_wn11()
    >>> print("X[valid'][0]: ", X['valid'][0])
    X[valid'][0]:  ['__genus_xylomelum_1' '_type_of' '__dicot_genus_1' '1']


    """

    logger.debug('Loading wn11 data.')
    train = load_from_csv('wordnet11', 'train.txt')
    valid = load_from_csv('wordnet11', 'dev.txt')
    test = load_from_csv('wordnet11', 'test.txt')
    return {'train': train, 'valid': valid, 'test': test}


def load_fb13():
    """Load the FB13 Dataset

        The dataset is divided in three splits:

        - ``train``
        - ``valid``
        - ``test``

    .. note:: The function filters duplicates.
        :cite:`Hamaguchi2017` reports unfiltered numbers.

    Returns
    -------

    splits : dict
        The dataset splits: {'train': train, 'valid': valid, 'test': test}. Each split is an ndarray of shape [n, 3].

    Examples
    --------
    >>> from ampligraph.datasets import load_fb13
    >>> X = load_fb13()
    >>> print("X['valid'][0]: ", X['valid'][0])
    X['valid'][0]:  ['cornelie_van_zanten' 'gender' 'female' '1']


    """

    logger.debug('Loading freebase13 data.')
    train = load_from_csv('freebase13', 'train.txt')
    valid = load_from_csv('freebase13', 'dev.txt')
    test = load_from_csv('freebase13', 'test.txt')
    return {'train': train, 'valid': valid, 'test': test}


def load_from_rdf(folder_name, file_name, format='nt'):
    """Load an RDF file

        Loads an RDF knowledge graph using rdflib APIs.
        The entire graph will be loaded in memory, and converted into an rdflib `Graph` object.


    Parameters
    ----------
    folder_name: str
        base folder within AMPLIGRAPH_DATA_HOME where the file is stored.
    file_name : str
        file name
    format : str
        The RDF serialization format (nt, ttl, rdf/xml - see rdflib documentation)

    Returns
    -------
        triples : ndarray , shape [n, 3]
            the actual triples of the file.
    """

    logger.debug('Loading rdf data from {}.'.format(file_name))
    g = Graph()
    g.parse(os.path.join(AMPLIGRAPH_DATA_HOME, folder_name, file_name), format=format, publicID='http://test#')
    return np.array(g)


def load_from_ntriples(folder_name, file_name):
    """Load RDF ntriples as csv statements

        Loads an RDF knowledge graph serialized as ntriples, without building an RDF graph in mmeory.
        This function is faster than ``load_from_rdf()``.


    Parameters
    ----------
    folder_name: str
        base folder within AMPLIGRAPH_DATA_HOME where the file is stored.
    file_name : str
        file name

    Returns
    -------
        triples : ndarray , shape [n, 3]
            the actual triples of the file.
    """

    logger.debug('Loading rdf ntriples from {}.'.format(file_name))
    df = pd.read_csv(os.path.join(AMPLIGRAPH_DATA_HOME, folder_name, file_name),
                     sep=' ',
                     header=None,
                     names=None,
                     dtype=str,
                     usecols=[0, 1, 2])
    # df = df.drop_duplicates()
    return df.as_matrix()


<<<<<<< HEAD
def load_dbpedia_1k_s():
    """Load a sample of DBpedia (DBpedia-1k-S).

        The dataset is split to evalaute a relational model with unseen entities.
        Splits:

        - ``train``
        - ``valid``
        - ``aux``
        - ``test``

    Returns
    -------

    splits : dict
        The dataset splits {'train': train, 'valid': valid, 'aux': aux,'test': test}.
        Each split is an ndarray of shape [n, 3].

    Examples
    --------
    >>> from ampligraph.datasets import load_dbpedia_1k_s
    >>> X = load_dbpedia_1k_s()
    >>> X['test'][:3]
    array([["<http://dbpedia.org/resource/Take_a_Chance_(Stockton's_Wing_album)>",
            '<http://dbpedia.org/ontology/recordLabel>',
            '<http://dbpedia.org/resource/Tara_Music_label>'],
           ['<http://dbpedia.org/resource/Novel_Nature>',
            '<http://dbpedia.org/ontology/hometown>',
            '<http://dbpedia.org/resource/Washington_(state)>'],
           ['<http://dbpedia.org/resource/Back_Home_Tour>',
            '<http://dbpedia.org/ontology/recordLabel>',
            '<http://dbpedia.org/resource/Sony_BMG>']], dtype=object)


    """

    logger.debug('Loading rdf ntriples from {}.'.format(file_name))
    train = load_from_ntriples('dbpedia_1k_s', 'training_1000.nt')
    valid = load_from_ntriples('dbpedia_1k_s', 'validation_1000.nt')
    aux = load_from_ntriples('dbpedia_1k_s', 'auxiliary_1000.nt')
    test = load_from_ntriples('dbpedia_1k_s', 'test_1000.nt')

    return {'train': train, 'valid': valid, 'aux': aux, 'test': test}


=======
>>>>>>> 1d2e1b7a
def load_wn18():
    """Load the WN18 dataset

        The dataset is divided in three splits:

        - ``train``
        - ``valid``
        - ``test``

    Returns
    -------

    splits : dict
        The dataset splits {'train': train, 'valid': valid, 'test': test}. Each split is an ndarray of shape [n, 3].

    Examples
    --------
    >>> from ampligraph.datasets import load_wn18
    >>> X = load_wn18()
    >>> X['test'][:3]
    array([['06845599', '_member_of_domain_usage', '03754979'],
           ['00789448', '_verb_group', '01062739'],
           ['10217831', '_hyponym', '10682169']], dtype=object)

    """

    logger.debug('Loading wordnet WN18')
    train = load_from_csv('wn18', 'train.txt')
    valid = load_from_csv('wn18', 'valid.txt')
    test = load_from_csv('wn18', 'test.txt')

    return {'train': train, 'valid': valid, 'test': test}


def load_fb15k():
    """Load the FB15k dataset

    The dataset is divided in three splits:

    - ``train``
    - ``valid``
    - ``test``

    Returns
    -------

    splits : dict
        The dataset splits: {'train': train, 'valid': valid, 'test': test}. Each split is an ndarray of shape [n, 3].


    Examples
    --------
    >>> from ampligraph.datasets import load_fb15k
    >>> X = load_fb15k()
    >>> X['test'][:3]
    array([['/m/01qscs',
            '/award/award_nominee/award_nominations./award/award_nomination/award',
            '/m/02x8n1n'],
           ['/m/040db', '/base/activism/activist/area_of_activism', '/m/0148d'],
           ['/m/08966',
            '/travel/travel_destination/climate./travel/travel_destination_monthly_climate/month',
            '/m/05lf_']], dtype=object)


    """

    logger.debug('Loading Freebase FB15k')
    train = load_from_csv('fb15k', 'train.txt')
    valid = load_from_csv('fb15k', 'valid.txt')
    test = load_from_csv('fb15k', 'test.txt')

    return {'train': train, 'valid': valid, 'test': test}


def load_fb15k_237():
    """Load the FB15k-237 dataset
    
    FB15k-237 is a reduced version of FB15k.

        The dataset is divided in three splits:

        - ``train``
        - ``valid``
        - ``test``

    Returns
    -------

    splits : dict
        The dataset splits: {'train': train, 'valid': valid, 'test': test}. Each split is an ndarray of shape [n, 3].

    Examples
    --------
    >>> from ampligraph.datasets import load_fb15k
    >>> X = load_fb15k()

    """

    logger.debug('Loading sample of Freebase FB15k-237')
    train = load_from_csv('fb15k-237', 'train.txt')
    valid = load_from_csv('fb15k-237', 'valid.txt')
    test = load_from_csv('fb15k-237', 'test.txt')
    return {'train': train, 'valid': valid, 'test': test}


def load_yago3_10():
    """ Load the YAGO3-10 dataset
    
    The dataset is described in :cite:`DettmersMS018`. It is divided in three splits:

        - ``train``
        - ``valid``        
        - ``test``

    Returns
    -------

    splits : dict
        The dataset splits: {'train': train, 'valid': valid, 'test': test}. Each split is an ndarray of shape [n, 3].
    
    Examples
    -------
    >>> from ampligraph.datasets import load_yago3_10
    >>> X = load_yago3_10()
    >>> X["valid"][0]
    array(['Mikheil_Khutsishvili', 'playsFor', 'FC_Merani_Tbilisi'], dtype=object)    



    """

    logger.debug('Loading sample of Freeb')
    train=load_from_csv("yago_3_10", "train.txt", sep="\t")
    test=load_from_csv("yago_3_10", "test.txt", sep="\t")
    valid=load_from_csv("yago_3_10", "valid.txt", sep="\t")
    
    return {"train": train,  "test": test, "valid": valid}

def load_wn18rr():
    """ Load the WN18RR dataset
    
    The dataset is described in :cite:`DettmersMS018`. It is divided in three splits:

        - ``train``
        - ``valid``        
        - ``test``

    Returns
    -------

    splits : dict
        The dataset splits: {'train': train, 'valid': valid, 'test': test}. Each split is an ndarray of shape [n, 3].

    Examples
    -------

    >>> from ampligraph.datasets import load_wn18rr
    >>> X = load_wn18rr()
    >>> X["valid"][0]
    array(['02174461', '_hypernym', '02176268'], dtype=object)



    """

    train=load_from_csv("wn18rr", "train.txt", sep="\t")
    test=load_from_csv("wn18rr", "test.txt", sep="\t")
    valid=load_from_csv("wn18rr", "valid.txt", sep="\t")
    
    return {"train": train,  "test": test, "valid": valid}    
<|MERGE_RESOLUTION|>--- conflicted
+++ resolved
@@ -196,55 +196,6 @@
     # df = df.drop_duplicates()
     return df.as_matrix()
 
-
-<<<<<<< HEAD
-def load_dbpedia_1k_s():
-    """Load a sample of DBpedia (DBpedia-1k-S).
-
-        The dataset is split to evalaute a relational model with unseen entities.
-        Splits:
-
-        - ``train``
-        - ``valid``
-        - ``aux``
-        - ``test``
-
-    Returns
-    -------
-
-    splits : dict
-        The dataset splits {'train': train, 'valid': valid, 'aux': aux,'test': test}.
-        Each split is an ndarray of shape [n, 3].
-
-    Examples
-    --------
-    >>> from ampligraph.datasets import load_dbpedia_1k_s
-    >>> X = load_dbpedia_1k_s()
-    >>> X['test'][:3]
-    array([["<http://dbpedia.org/resource/Take_a_Chance_(Stockton's_Wing_album)>",
-            '<http://dbpedia.org/ontology/recordLabel>',
-            '<http://dbpedia.org/resource/Tara_Music_label>'],
-           ['<http://dbpedia.org/resource/Novel_Nature>',
-            '<http://dbpedia.org/ontology/hometown>',
-            '<http://dbpedia.org/resource/Washington_(state)>'],
-           ['<http://dbpedia.org/resource/Back_Home_Tour>',
-            '<http://dbpedia.org/ontology/recordLabel>',
-            '<http://dbpedia.org/resource/Sony_BMG>']], dtype=object)
-
-
-    """
-
-    logger.debug('Loading rdf ntriples from {}.'.format(file_name))
-    train = load_from_ntriples('dbpedia_1k_s', 'training_1000.nt')
-    valid = load_from_ntriples('dbpedia_1k_s', 'validation_1000.nt')
-    aux = load_from_ntriples('dbpedia_1k_s', 'auxiliary_1000.nt')
-    test = load_from_ntriples('dbpedia_1k_s', 'test_1000.nt')
-
-    return {'train': train, 'valid': valid, 'aux': aux, 'test': test}
-
-
-=======
->>>>>>> 1d2e1b7a
 def load_wn18():
     """Load the WN18 dataset
 
@@ -376,7 +327,7 @@
 
     """
 
-    logger.debug('Loading sample of Freeb')
+    logger.debug('Loading YAGO3-10.')
     train=load_from_csv("yago_3_10", "train.txt", sep="\t")
     test=load_from_csv("yago_3_10", "test.txt", sep="\t")
     valid=load_from_csv("yago_3_10", "valid.txt", sep="\t")
@@ -410,6 +361,7 @@
 
     """
 
+    logger.debug('Loading WN18RR.')
     train=load_from_csv("wn18rr", "train.txt", sep="\t")
     test=load_from_csv("wn18rr", "test.txt", sep="\t")
     valid=load_from_csv("wn18rr", "valid.txt", sep="\t")
