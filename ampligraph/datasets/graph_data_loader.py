--- conflicted
+++ resolved
@@ -10,13 +10,8 @@
 This module provides GraphDataLoader class that can be parametrized with a backend
 and in-memory backend (DummyBackend).
 """
-<<<<<<< HEAD
-from .source_identifier import DataSourceIdentifier
-from .data_indexer import DataIndexer
-=======
 from ampligraph.datasets.source_identifier import DataSourceIdentifier
 from ampligraph.datasets import DataIndexer, SQLiteAdapter
->>>>>>> 414a8d6b
 from datetime import datetime
 import numpy as np
 import shelve
@@ -31,20 +26,15 @@
 
 class DummyBackend():
     """Class providing artificial backend, that reads data into memory."""
-<<<<<<< HEAD
-    def __init__(self, identifier, use_indexer=True, remap=False, name="main_partition", verbose=False,
-                 parent=None, in_memory=True, root_directory=tempfile.gettempdir(), use_filter=False):
-=======
     def __init__(self, identifier, use_indexer=True, remap=False, name="main_partition", verbose=False, 
                  parent=None, in_memory=False, root_directory=tempfile.gettempdir(), use_filter=False):
->>>>>>> 414a8d6b
         """Initialise DummyBackend.
 
            Parameters
            ----------
-           identifier: initialize data source identifier, provides loader.
+           identifier: initialize data source identifier, provides loader. 
            use_indexer: flag or mapper object to tell whether data should be indexed.
-           remap: flag for partitioner to indicate whether to remap previously
+           remap: flag for partitioner to indicate whether to remap previously 
                   indexed data to (0, <size_of_partition>).
            parent: parent data loader that persists data.
            name: identifying name of files for indexer, partition name/id.
@@ -68,21 +58,21 @@
     def __enter__(self):
         """Context manager enter function. Required by GraphDataLoader."""
         return self
-
+    
     def __exit__(self, type, value, tb):
         """Context manager exit function. Required by GraphDataLoader."""
         pass
-
+        
     def get_output_signature(self):
         if self.use_filter:
-            return (tf.TensorSpec(shape=(None, 3), dtype=tf.int32),
+            return (tf.TensorSpec(shape=(None, 3), dtype=tf.int32), 
                     tf.RaggedTensorSpec(shape=(2, None, None), dtype=tf.int32))
         else:
             return (tf.TensorSpec(shape=(None, 3), dtype=tf.int32))
-
+    
     def _load(self, data_source, dataset_type):
         """Loads data into self.data.
-
+           
            Parameters
            ----------
            data_source: file with data.
@@ -93,21 +83,13 @@
         self.dataset_type = dataset_type
         if isinstance(self.data_source, np.ndarray):
             if self.use_indexer == True:
-<<<<<<< HEAD
-                self.mapper = DataIndexer(self.data_source, backend="in_memory",
-=======
                 self.mapper = DataIndexer(self.data_source, backend="in_memory" if self.in_memory else "sqlite", 
->>>>>>> 414a8d6b
                                           root_directory=self.root_directory)
                 self.data = self.mapper.get_indexes(self.data_source)
             elif self.remap:
-                # create a special mapping for partitions, persistent mapping from main indexes
+                # create a special mapping for partitions, persistent mapping from main indexes 
                 # to partition indexes
-<<<<<<< HEAD
-                self.mapper = DataIndexer(self.data_source, backend="shelves", name=self.name,
-=======
                 self.mapper = DataIndexer(self.data_source, backend="sqlite", name=self.name, 
->>>>>>> 414a8d6b
                                           root_directory=self.root_directory)
                 self.data = self.mapper.get_indexes(self.data_source)
             else:
@@ -117,22 +99,14 @@
             loader = self.identifier.fetch_loader()
             raw_data = loader(self.data_source)
             if self.use_indexer == True:
-<<<<<<< HEAD
-                self.mapper = DataIndexer(raw_data, backend="in_memory",
-=======
                 self.mapper = DataIndexer(raw_data, backend="in_memory" if self.in_memory else "sqlite", 
->>>>>>> 414a8d6b
                                           root_directory=self.root_directory)
                 self.data = self.mapper.get_indexes(raw_data)
             elif self.use_indexer == False:
                 if self.remap:
-                    # create a special mapping for partitions, persistent mapping from
+                    # create a special mapping for partitions, persistent mapping from 
                     # main indexes to partition indexes
-<<<<<<< HEAD
-                    self.mapper = DataIndexer(raw_data, backend="shelves", name=self.name,
-=======
                     self.mapper = DataIndexer(raw_data, backend="sqlite", name=self.name, 
->>>>>>> 414a8d6b
                                               root_directory=self.root_directory)
                     self.data = self.mapper.get_indexes(raw_data)
                 else:
@@ -161,8 +135,8 @@
         triples = np.append(triples, np.array(len(triples) * [self.dataset_type]).reshape(-1, 1), axis=1)
         # triples_from_objects = self.data[check_objects(self.data[:,0])]
         # triples = np.vstack([triples_from_subjects, triples_from_objects])
-        return triples
-
+        return triples 
+        
     def get_data_size(self):
         """Returns number of triples."""
         return np.shape(self.data)[0]
@@ -189,11 +163,11 @@
             logger.debug("Parent is set, WARNING: The triples returened are coming with parent indexing.")
 
             logger.debug("Recover original indexes.")
-            triples_original_index = self.mapper.get_indexes(triples, order="ind2raw")
+            triples_original_index = self.mapper.get_indexes(xx, order="ind2raw")
 #            with shelve.open(self.mapper.entities_dict) as ents:
 #                with shelve.open(self.mapper.relations_dict) as rels:
-#                    triples_original_index = np.array([(ents[str(xx[0])], rels[str(xx[1])],
-#                                                        ents[str(xx[2])]) for xx in triples], dtype=np.int32)
+#                    triples_original_index = np.array([(ents[str(xx[0])], rels[str(xx[1])], 
+#                                                        ents[str(xx[2])]) for xx in triples], dtype=np.int32)    
             logger.debug("Query parent for data.")
             logger.debug("Original index: {}".format(triples_original_index))
             subjects = self.parent.get_complementary_subjects(triples_original_index, use_filter=use_filter)
@@ -225,14 +199,14 @@
             logger.debug("Parent is set, WARNING: The triples returened are coming with parent indexing.")
 
             logger.debug("Recover original indexes.")
-            triples_original_index = self.mapper.get_indexes(triples, order="ind2raw")
+            triples_original_index = self.mapper.get_indexes(xx, order="ind2raw")
 
 #            with shelve.open(self.mapper.reversed_entities_dict) as ents:
 #                with shelve.open(self.mapper.reversed_relations_dict) as rels:
-#                    triples_original_index = np.array([(ents[str(xx[0])],
-#                                                        rels[str(xx[1])],
-#                                                        ents[str(xx[2])]) for xx in triples],
-#                                                      dtype=np.int32)
+#                    triples_original_index = np.array([(ents[str(xx[0])], 
+#                                                        rels[str(xx[1])], 
+#                                                        ents[str(xx[2])]) for xx in triples], 
+#                                                      dtype=np.int32)    
             logger.debug("Query parent for data.")
             subjects = self.parent.get_complementary_subjects(triples_original_index)
             logger.debug("What to do with this new indexes? Evaluation should happen in the \
@@ -267,7 +241,7 @@
            ----------
            source: data source
            name: name of the dataset to be loaded
-
+ 
            Returns
            -------
            loaded data as a numpy array indexed according to mapper.
@@ -278,7 +252,7 @@
             else:
                 identifier = DataSourceIdentifier(source)
                 loader = identifier.fetch_loader()
-                raw_data = loader(source)
+                raw_data = loader(source) 
             if name != 'train-org':
                 self.sources[name] = self.mapper.get_indexes(raw_data)
             else:
@@ -299,16 +273,16 @@
            result of a query, list of objects, per triple
         """
         logger.debug("Getting complementary objects")
-
+       
         if self.parent is not None:
             logger.debug("Parent is set, WARNING: The triples returened are coming with parent indexing.")
 
             logger.debug("Recover original indexes.")
-            triples_original_index = self.mapper.get_indexes(triples, order="ind2raw")
+            triples_original_index = self.mapper.get_indexes(xx, order="ind2raw")
 #            with shelve.open(self.mapper.reversed_entities_dict) as ents:
 #                with shelve.open(self.mapper.reversed_relations_dict) as rels:
-#                    triples_original_index = np.array([(ents[str(xx[0])], rels[str(xx[1])],
-#                                                        ents[str(xx[2])]) for xx in triples], dtype=np.int32)
+#                    triples_original_index = np.array([(ents[str(xx[0])], rels[str(xx[1])], 
+#                                                        ents[str(xx[2])]) for xx in triples], dtype=np.int32)    
             logger.debug("Query parent for data.")
             objects = self.parent.get_complementary_objects(triples_original_index)
             logger.debug("What to do with this new indexes? Evaluation should happen in \
@@ -322,13 +296,13 @@
 
             # load source if not loaded
             # filter
-
+ 
             tmp_filter = []
             for triple in triples:
                 tmp = source[source[:, 0] == triple[0]]
                 tmp_filter.append(list(set(tmp[tmp[:, 1] == triple[1]][:, 2])))
             filtered.append(tmp_filter)
-
+    
         # Unpack data into one  list per triple no matter what filter it comes from
         unpacked = list(zip(*filtered))
         objects = []
@@ -347,18 +321,18 @@
             msg = "Intersection can only be calculated between same backends (DummyBackend), \
             instead get {}".format(type(dataloader.backend))
             logger.error(msg)
-            raise Exception(msg)
+            raise Exception(msg) 
         self.data = np.ascontiguousarray(self.data, dtype='int64')
-        dataloader.backend.data = np.ascontiguousarray(dataloader.backend.data, dtype='int64')
+        dataloader.backend.data = np.ascontiguousarray(dataloader.backend.data, dtype='int64') 
         av = self.data.view([('', self.data.dtype)] * self.data.shape[1])
         bv = dataloader.backend.data.view([('', dataloader.backend.data.dtype)] * dataloader.backend.data.shape[1])
         intersection = np.intersect1d(av, bv).view(
             self.data.dtype).reshape(-1, self.data.shape[0 if self.data.flags['F_CONTIGUOUS'] else 1])
         return intersection
-
+        
     def _get_batch_generator(self, batch_size, dataset_type="train", random=False, index_by=""):
         """Batch generator of data.
-
+        
            Parameters
            ----------
            batch_size: size of a batch
@@ -374,10 +348,10 @@
         triples = range(0, length, batch_size)
         for start_index in triples:
             # if the last batch is smaller than the batch_size
-            if start_index + batch_size >= length:
+            if start_index + batch_size >= length: 
                 batch_size = length - start_index
             out = self.data[start_index:start_index + batch_size]
-
+            
             if self.use_filter:
                 # get the filter values
                 participating_entities = self._get_complementary_entities(out, self.use_filter)
@@ -543,10 +517,10 @@
             logger.error(msg)
             raise Exception(msg)
         if 's' in sides:
-            subjects = self.get_complementary_subjects(triples, use_filter=use_filter)
+            subjects = get_complementary_subjects(triples, use_filter=use_filter)
 
         if 'o' in sides:
-            objects = self.get_complementary_objects(triples, use_filter=use_filter)
+            objects = get_complementary_objects(triples, use_filter=use_filter)
 
         if sides == 's,o':
             return subjects, objects
