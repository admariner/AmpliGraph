--- conflicted
+++ resolved
@@ -33,12 +33,9 @@
                         'beautifultable>=0.7.0',
                         'pyyaml>=3.13',
                         'rdflib>=4.2.2',
-<<<<<<< HEAD
-                        'scipy>=1.3.0'
-=======
+                        'scipy>=1.3.0',
                         'networkx>=2.3',
                         'flake8>=3.7.7'
->>>>>>> 17951fcd
                     ])
 if __name__ == '__main__':
     setup(**setup_params)