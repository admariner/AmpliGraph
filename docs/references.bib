@inproceedings{bordes2013translating,
  title={Translating embeddings for modeling multi-relational data},
  author={Bordes, Antoine and Usunier, Nicolas and Garcia-Duran, Alberto and Weston, Jason and Yakhnenko, Oksana},
  booktitle={Advances in neural information processing systems},
  pages={2787--2795},
  year={2013}
}

@inproceedings{trouillon2016complex,
  title={Complex embeddings for simple link prediction},
  author={Trouillon, Th{\'e}o and Welbl, Johannes and Riedel, Sebastian and Gaussier, {\'E}ric and Bouchard, Guillaume},
  booktitle={International Conference on Machine Learning},
  pages={2071--2080},
  year={2016}
}


@article{yang2014embedding,
  title={Embedding entities and relations for learning and inference in knowledge bases},
  author={Yang, Bishan and Yih, Wen-tau and He, Xiaodong and Gao, Jianfeng and Deng, Li},
  journal={arXiv preprint},
  arxivId = {1412.6575},
  year={2014}
}

@article{Hamaguchi2017,
arxivId = {1706.05674},
author = {Hamaguchi, Takuo and Oiwa, Hidekazu and Shimbo, Masashi and Matsumoto, Yuji},
journal = {IJCAI International Joint Conference on Artificial Intelligence},
pages = {1802--1808},
title = {{Knowledge transfer for out-of-knowledge-base entities: A graph neural network approach}},
year = {2017}
}

@article{HayashiS17,
  author    = {Katsuhiko Hayashi and
               Masashi Shimbo},
  title     = {On the Equivalence of Holographic and Complex Embeddings for Link
               Prediction},
  journal   = {CoRR},
  volume    = {abs/1702.05563},
  year      = {2017},
  url       = {http://arxiv.org/abs/1702.05563},
  archivePrefix = {arXiv},
  eprint    = {1702.05563},
  timestamp = {Mon, 13 Aug 2018 16:48:53 +0200},
  biburl    = {https://dblp.org/rec/bib/journals/corr/HayashiS17},
  bibsource = {dblp computer science bibliography, https://dblp.org}
}

@inproceedings{sun2018rotate,
title={RotatE: Knowledge Graph Embedding by Relational Rotation in Complex Space},
author={Zhiqing Sun and Zhi-Hong Deng and Jian-Yun Nie and Jian Tang},
booktitle={International Conference on Learning Representations},
year={2019},
url={https://openreview.net/forum?id=HkgEQnRqYQ},
}


@inproceedings{DettmersMS018,
  author    = {Tim Dettmers and
               Pasquale Minervini and
               Pontus Stenetorp and
               Sebastian Riedel},
  title     = {Convolutional 2D Knowledge Graph Embeddings},
  booktitle = {Procs of AAAI},
  year      = {2018},
  url       = {https://www.aaai.org/ocs/index.php/AAAI/AAAI18/paper/view/17366}
}


@inproceedings{nickel2016holographic,
  title     = {Holographic Embeddings of Knowledge Graphs.},
  author    = {Nickel, Maximilian and Rosasco, Lorenzo and Poggio, Tomaso A and others},
  booktitle = {AAAI},
  pages     = {1955--1961},
  year      = {2016}
}


@inproceedings{bizer2011linked,
  title     = {Linked data: The story so far},
  author    = {Bizer, Christian and Heath, Tom and Berners-Lee, Tim},
  booktitle = {Semantic services, interoperability and web applications: emerging concepts},
  pages     = {205--227},
  year      = {2011},
  publisher = {IGI Global}
}


@inproceedings{suchanek2007yago,
  title        = {Yago: a core of semantic knowledge},
  author       = {Suchanek, Fabian M and Kasneci, Gjergji and Weikum, Gerhard},
  booktitle    = {Procs of WWW},
  pages        = {697--706},
  year         = {2007},
  organization = {ACM}
}


@inproceedings{auer2007dbpedia,
  title     = {Dbpedia: A nucleus for a web of open data},
  author    = {Auer, S{\"o}ren and Bizer, Christian and Kobilarov, Georgi and Lehmann, Jens and Cyganiak, Richard and Ives, Zachary},
  booktitle = {The semantic web},
  pages     = {722--735},
  year      = {2007},
  publisher = {Springer}
}


@article{wordnet,
  author  = {Princeton},
  title   = {About WordNet},
  year    = {2010},
  journal = {Web},
  note     = {https://wordnet.princeton.edu},
  urldate = {2018-08-30}
}

@article{nickel2016review,
  title     = {A review of relational machine learning for knowledge graphs},
  author    = {Nickel, Maximilian and Murphy, Kevin and Tresp, Volker and Gabrilovich, Evgeniy},
  journal   = {Procs of the IEEE},
  volume    = {104},
  number    = {1},
  pages     = {11--33},
  year      = {2016},
  publisher = {IEEE}
}


@inproceedings{toutanova2015representing,
  title={Representing text for joint embedding of text and knowledge bases},
  author={Toutanova, Kristina and Chen, Danqi and Pantel, Patrick and Poon, Hoifung and Choudhury, Pallavi and Gamon, Michael},
  booktitle={Proceedings of the 2015 Conference on Empirical Methods in Natural Language Processing},
  pages={1499--1509},
  year={2015}
}


@inproceedings{mahdisoltani2013yago3,
  title={Yago3: A knowledge base from multilingual wikipedias},
  author={Mahdisoltani, Farzaneh and Biega, Joanna and Suchanek, Fabian M},
  booktitle={CIDR},
  year={2013}
}

@inproceedings{chen2015,
  author = { and Chen, Danqi},
  title = {Observed Versus Latent Features for Knowledge Base and Text Inference},
  booktitle = {3rd Workshop on Continuous Vector Space Models and Their Compositionality},
  year = {2015},
  month = {July},
  publisher = {ACL - Association for Computational Linguistics},
  url = {https://www.microsoft.com/en-us/research/publication/observed-versus-latent-features-for-knowledge-base-and-text-inference/},
  edition = {3rd Workshop on Continuous Vector Space Models and Their Compositionality},
}

@article{kadlecBK17,
  author    = {Rudolf Kadlec and
               Ondrej Bajgar and
               Jan Kleindienst},
  title     = {Knowledge Base Completion: Baselines Strike Back},
  journal   = {CoRR},
  volume    = {abs/1705.10744},
  year      = {2017},
  url       = {http://arxiv.org/abs/1705.10744},
  archivePrefix = {arXiv},
  eprint    = {1705.10744},
  timestamp = {Mon, 13 Aug 2018 16:47:17 +0200},
  biburl    = {https://dblp.org/rec/bib/journals/corr/KadlecBK17},
  bibsource = {dblp computer science bibliography, https://dblp.org}
}

@inproceedings{lacroix2018canonical,
  title={Canonical Tensor Decomposition for Knowledge Base Completion},
  author={Lacroix, Timothee and Usunier, Nicolas and Obozinski, Guillaume},
  booktitle={International Conference on Machine Learning},
  pages={2869--2878},
  year={2018}
}

@article{bergstra2012random,
  title={Random search for hyper-parameter optimization},
  author={Bergstra, James and Bengio, Yoshua},
  journal={Journal of Machine Learning Research},
  volume={13},
  number={Feb},
  pages={281--305},
  year={2012}
}

@article{li2018hyperband,
  title={Hyperband: A Novel Bandit-Based Approach to Hyperparameter Optimization},
  author={Li, Lisha and Jamieson, Kevin},
  journal={Journal of Machine Learning Research},
  volume={18},
  pages={1--52},
  year={2018}
}

@inproceedings{glorot2010understanding,
  title={Understanding the difficulty of training deep feedforward neural networks},
  author={Glorot, Xavier and Bengio, Yoshua},
  booktitle={Proceedings of the thirteenth international conference on artificial intelligence and statistics},
  pages={249--256},
  year={2010}
}

<<<<<<< HEAD
@article{Nguyen2018,
  title = {{A Novel Embedding Model for Knowledge Base Completion Based on Convolutional Neural Network}},
  author = {Nguyen, Dai Quoc and Nguyen, Tu Dinh and Nguyen, Dat Quoc and Phung, Dinh},
  doi = {10.18653/v1/n18-2053},
  pages = {327--333},
  year = {2018}
=======
@article{platt1999probabilistic,
  title={Probabilistic outputs for support vector machines and comparisons to regularized likelihood methods},
  author={Platt, John and others},
  journal={Advances in large margin classifiers},
  volume={10},
  number={3},
  pages={61--74},
  year={1999},
  publisher={Cambridge, MA}
}

@article{miller1995wordnet,
  title={WordNet: a lexical database for English},
  author={Miller, George A},
  journal={Communications of the ACM},
  volume={38},
  number={11},
  pages={39--41},
  year={1995},
  publisher={ACM}
>>>>>>> ce27b043
}<|MERGE_RESOLUTION|>--- conflicted
+++ resolved
@@ -207,14 +207,13 @@
   year={2010}
 }
 
-<<<<<<< HEAD
 @article{Nguyen2018,
   title = {{A Novel Embedding Model for Knowledge Base Completion Based on Convolutional Neural Network}},
   author = {Nguyen, Dai Quoc and Nguyen, Tu Dinh and Nguyen, Dat Quoc and Phung, Dinh},
   doi = {10.18653/v1/n18-2053},
   pages = {327--333},
   year = {2018}
-=======
+
 @article{platt1999probabilistic,
   title={Probabilistic outputs for support vector machines and comparisons to regularized likelihood methods},
   author={Platt, John and others},
@@ -235,5 +234,4 @@
   pages={39--41},
   year={1995},
   publisher={ACM}
->>>>>>> ce27b043
 }